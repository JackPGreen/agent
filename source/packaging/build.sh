#!/bin/bash
# Build a specific Linux target using the local source code via a container image
set -eux

# Never rely on PWD so we can invoke from anywhere
SCRIPT_DIR="$( cd -- "$( dirname -- "${BASH_SOURCE[0]}" )" &> /dev/null && pwd )"

# Allow us to specify in the caller or pass variables
FLB_DISTRO=${FLB_DISTRO:-}
FLB_OUT_DIR=${FLB_OUT_DIR:-}
FLB_NIGHTLY_BUILD=${FLB_NIGHTLY_BUILD:-}
DOCKER=${FLB_DOCKER_CLI:-docker}
CACHE_ID=${CACHE_ID:-main}

# Use this to pass special arguments to docker build
FLB_ARG=${FLB_ARG:-}

while getopts "v:d:b:t:o:" option
do
        case "${option}"
        in
            d) FLB_DISTRO=${OPTARG};;
            o) FLB_OUT_DIR=${OPTARG};;
            *) echo "Unknown option";;
        esac
done

if [ -z "$FLB_DISTRO" ]; then
    echo "$@"
    echo "Usage: build.sh -d DISTRO"
    echo "                 ^    "
    echo "                 | ubuntu/20.04"
    exit 1
fi

# Prepare output directory
if [ -n "$FLB_OUT_DIR" ]; then
    out_dir=$FLB_OUT_DIR
else
    out_dir=$(date '+%Y-%m-%d-%H_%M_%S')
fi

volume="$SCRIPT_DIR/packages/$FLB_DISTRO/$out_dir/"
mkdir -p "$volume"

# Info
echo "FLB_DISTRO            => $FLB_DISTRO"
echo "FLB_OUT_DIR           => $FLB_OUT_DIR"
echo "CACHE_ID              => $CACHE_ID"

MAIN_IMAGE="flb-$FLB_DISTRO"

# We either have a specific Dockerfile in the distro directory or we have a generic multi-stage one for all
# of the same OS type:
# - ubuntu/Dockerfile
# - ubuntu/18.04/Dockerfile
# Use the specific one as an override for any special cases but try to keep the general multi-stage one.
# For the multistage ones, we pass in the base image to use.
#
IMAGE_CONTEXT_DIR="$SCRIPT_DIR/distros/$FLB_DISTRO"
if [[ ! -d "$SCRIPT_DIR/distros/$FLB_DISTRO" ]]; then
    IMAGE_CONTEXT_DIR="$SCRIPT_DIR/distros/${FLB_DISTRO%%/*}"
    FLB_ARG="$FLB_ARG --build-arg BASE_BUILDER=${FLB_DISTRO%%/*}-${FLB_DISTRO##*/}-base --target builder"
fi

if [[ ! -f "$IMAGE_CONTEXT_DIR/Dockerfile" ]]; then
    echo "Unable to find $IMAGE_CONTEXT_DIR/Dockerfile"
    exit 1
fi

# CMake configuration variables, override via environment rather than parameters
CMAKE_INSTALL_PREFIX=${CMAKE_INSTALL_PREFIX:-/opt/fluent-bit/}

<<<<<<< HEAD
# Use full distro target (e.g., "amazonlinux/2", "ubuntu/22.04", "debian/bookworm")
# Remove architecture suffix if present (e.g., "ubuntu/20.04.arm64v8" -> "ubuntu/20.04")
FLUENTDO_AGENT_DISTRO_TEMP=${FLB_DISTRO%.arm64v8}
FLUENTDO_AGENT_DISTRO=${FLUENTDO_AGENT_DISTRO:-${FLUENTDO_AGENT_DISTRO_TEMP%.arm32v7}}
FLUENTDO_AGENT_PACKAGE_TYPE=${FLUENTDO_AGENT_PACKAGE_TYPE:-PACKAGE}

echo "IMAGE_CONTEXT_DIR            => $IMAGE_CONTEXT_DIR"
echo "CMAKE_INSTALL_PREFIX         => $CMAKE_INSTALL_PREFIX"
echo "FLB_NIGHTLY_BUILD            => $FLB_NIGHTLY_BUILD"
echo "FLB_JEMALLOC                 => $FLB_JEMALLOC"
echo "FLB_UNICODE_ENCODER          => $FLB_UNICODE_ENCODER"
echo "FLUENTDO_AGENT_DISTRO        => $FLUENTDO_AGENT_DISTRO"
echo "FLUENTDO_AGENT_PACKAGE_TYPE  => $FLUENTDO_AGENT_PACKAGE_TYPE"
=======
echo "IMAGE_CONTEXT_DIR     => $IMAGE_CONTEXT_DIR"
echo "CMAKE_INSTALL_PREFIX  => $CMAKE_INSTALL_PREFIX"
echo "FLB_NIGHTLY_BUILD     => $FLB_NIGHTLY_BUILD"
>>>>>>> 043d8f82

if [ "${DOCKER}" = "docker" ]; then
    export DOCKER_BUILDKIT=1
else
    export DOCKER_BUILDKIT=0
fi

# Build the main image - we do want word splitting
# shellcheck disable=SC2086
if ! ${DOCKER} build \
    --build-arg CMAKE_INSTALL_PREFIX="$CMAKE_INSTALL_PREFIX" \
    --build-arg FLB_NIGHTLY_BUILD="$FLB_NIGHTLY_BUILD" \
<<<<<<< HEAD
    --build-arg FLB_JEMALLOC="$FLB_JEMALLOC" \
    --build-arg FLB_TD="$FLB_TD" \
    --build-arg FLB_UNICODE_ENCODER="$FLB_UNICODE_ENCODER" \
    --build-arg FLUENTDO_AGENT_DISTRO="$FLUENTDO_AGENT_DISTRO" \
    --build-arg FLUENTDO_AGENT_PACKAGE_TYPE="$FLUENTDO_AGENT_PACKAGE_TYPE" \
=======
    --build-arg CACHE_ID="$CACHE_ID" \
>>>>>>> 043d8f82
    $FLB_ARG \
    -t "$MAIN_IMAGE" \
    -f "$IMAGE_CONTEXT_DIR/Dockerfile" \
    "$SCRIPT_DIR/.."
then
    echo "Error building main docker image $MAIN_IMAGE"
    exit 1
fi

# Compile and package
if ! ${DOCKER} run \
    -v "$volume":/output \
    "$MAIN_IMAGE"
then
    echo "Could not compile using image $MAIN_IMAGE"
    exit 1
fi

echo
echo "Package(s) generated at: $volume"
echo<|MERGE_RESOLUTION|>--- conflicted
+++ resolved
@@ -71,7 +71,6 @@
 # CMake configuration variables, override via environment rather than parameters
 CMAKE_INSTALL_PREFIX=${CMAKE_INSTALL_PREFIX:-/opt/fluent-bit/}
 
-<<<<<<< HEAD
 # Use full distro target (e.g., "amazonlinux/2", "ubuntu/22.04", "debian/bookworm")
 # Remove architecture suffix if present (e.g., "ubuntu/20.04.arm64v8" -> "ubuntu/20.04")
 FLUENTDO_AGENT_DISTRO_TEMP=${FLB_DISTRO%.arm64v8}
@@ -85,11 +84,6 @@
 echo "FLB_UNICODE_ENCODER          => $FLB_UNICODE_ENCODER"
 echo "FLUENTDO_AGENT_DISTRO        => $FLUENTDO_AGENT_DISTRO"
 echo "FLUENTDO_AGENT_PACKAGE_TYPE  => $FLUENTDO_AGENT_PACKAGE_TYPE"
-=======
-echo "IMAGE_CONTEXT_DIR     => $IMAGE_CONTEXT_DIR"
-echo "CMAKE_INSTALL_PREFIX  => $CMAKE_INSTALL_PREFIX"
-echo "FLB_NIGHTLY_BUILD     => $FLB_NIGHTLY_BUILD"
->>>>>>> 043d8f82
 
 if [ "${DOCKER}" = "docker" ]; then
     export DOCKER_BUILDKIT=1
@@ -102,15 +96,11 @@
 if ! ${DOCKER} build \
     --build-arg CMAKE_INSTALL_PREFIX="$CMAKE_INSTALL_PREFIX" \
     --build-arg FLB_NIGHTLY_BUILD="$FLB_NIGHTLY_BUILD" \
-<<<<<<< HEAD
     --build-arg FLB_JEMALLOC="$FLB_JEMALLOC" \
     --build-arg FLB_TD="$FLB_TD" \
     --build-arg FLB_UNICODE_ENCODER="$FLB_UNICODE_ENCODER" \
     --build-arg FLUENTDO_AGENT_DISTRO="$FLUENTDO_AGENT_DISTRO" \
     --build-arg FLUENTDO_AGENT_PACKAGE_TYPE="$FLUENTDO_AGENT_PACKAGE_TYPE" \
-=======
-    --build-arg CACHE_ID="$CACHE_ID" \
->>>>>>> 043d8f82
     $FLB_ARG \
     -t "$MAIN_IMAGE" \
     -f "$IMAGE_CONTEXT_DIR/Dockerfile" \
